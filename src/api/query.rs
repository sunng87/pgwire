--- conflicted
+++ resolved
@@ -383,22 +383,6 @@
     if describe_response.is_no_data() {
         client.send(PgWireBackendMessage::NoData(NoData)).await?;
     } else {
-<<<<<<< HEAD
-        if include_parameters {
-            if let Some(parameter_types) = describe_response.parameters.as_deref() {
-                // parameter type inference
-                client
-                    .send(PgWireBackendMessage::ParameterDescription(
-                        ParameterDescription::new(
-                            parameter_types.iter().map(|t| t.oid()).collect(),
-                        ),
-                    ))
-                    .await?;
-            }
-        }
-
-=======
->>>>>>> 56cdd37c
         let row_desc = into_row_description(describe_response.fields());
         client
             .send(PgWireBackendMessage::RowDescription(row_desc))
