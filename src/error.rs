--- conflicted
+++ resolved
@@ -306,16 +306,14 @@
     #[error("Error parse command tag: {0}")]
     InvalidTag(Box<dyn std::error::Error>),
 
-<<<<<<< HEAD
     #[error("ALPN postgresql is required for direct connect.")]
     AlpnRequired,
-=======
+
     #[error("Failed to parse data: {0}")]
     FromSqlError(Box<dyn std::error::Error + Send + Sync>),
 
     #[error("Index out of bounds")]
     DataRowIndexOutOfBounds,
->>>>>>> aca39c31
 }
 
 #[cfg(feature = "client-api")]
